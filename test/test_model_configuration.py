--- conflicted
+++ resolved
@@ -6,15 +6,9 @@
 
 
 @pytest.fixture(scope="function", autouse=True)
-<<<<<<< HEAD
-def init_config(request):
-    configuration = Configuration('TestConfig.db')
-    db_file_path = os.environ['USER_ONKODICOM_HIDDEN'] + 'TestConfig.db'
-=======
 def init_sqlite_config(request):
     configuration = Configuration('TestSqliteConfig.db')
-    db_file_path = os.environ['USER_HIDDEN'] + 'TestSqliteConfig.db'
->>>>>>> a9b1e1eb
+    db_file_path = os.environ['USER_ONKODICOM_HIDDEN'] + 'TestSqliteConfig.db'
     configuration.set_db_file_path(db_file_path)
     connection = sqlite3.connect(db_file_path)
 
