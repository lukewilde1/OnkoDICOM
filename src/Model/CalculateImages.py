import numpy as np
<<<<<<< HEAD
from PyQt5 import QtCore, QtGui, QtWidgets
from src.Model.ROI import *
=======
from PyQt5 import QtGui, QtCore
>>>>>>> 53d54923


# Convert the pixel data in every image dataset
def convert_raw_data(ds):
    non_img_list = ['rtss', 'rtdose', 'rtplan']
    np_pixels = []
    for key in ds:
        if key not in non_img_list:
            # dataset of current slice
            np_tmp = ds[key]
            np_tmp.convert_pixel_data()
            np_pixels.append(np_tmp._pixel_array)
    return np_pixels


def get_img(pixel_array):
    dict_img = {}
    for i, np_pixels in enumerate(pixel_array):
            max_val = np.amax(np_pixels)
            min_val = np.amin(np_pixels)
            np_pixels = (np_pixels - min_val) / (max_val - min_val) * 256
            np_pixels[np_pixels < 0] = 0
            np_pixels[np_pixels > 255] = 255
            np_pixels = np_pixels.astype("int8")
            dict_img[i] = np_pixels
    return dict_img


def scaled_pixmap(np_pixels, window, level):

    np_pixels = np_pixels.astype(np.int16)

    if window != 0 and level != 0:
        np_pixels = (np_pixels - level) / window * 255
    else:
        max_val = np.amax(np_pixels)
        min_val = np.amin(np_pixels)
        np_pixels = (np_pixels - min_val) / (max_val - min_val) * 255

    np_pixels[np_pixels < 0] = 0
    np_pixels[np_pixels > 255] = 255
    np_pixels = np_pixels.astype(np.int8)

    # Convert numpy array data to qimage for pyqt5
    qimage = QtGui.QImage(
        np_pixels, np_pixels.shape[1], np_pixels.shape[0], QtGui.QImage.Format_Indexed8)
    pixmap = QtGui.QPixmap(qimage)
    pixmap = pixmap.scaled(512, 512, QtCore.Qt.KeepAspectRatio)
    return pixmap


# Return a dictionary of pixmaps for UI
def get_pixmaps(pixel_array, window, level):

    # Create a dictionary of storing pixmaps
    dict_pixmaps = {}
    # List of non-image keys
    for i, np_pixels in enumerate(pixel_array):
        pixmap = scaled_pixmap(np_pixels, window, level)
        dict_pixmaps[i] = pixmap
    return dict_pixmaps<|MERGE_RESOLUTION|>--- conflicted
+++ resolved
@@ -1,10 +1,5 @@
 import numpy as np
-<<<<<<< HEAD
-from PyQt5 import QtCore, QtGui, QtWidgets
-from src.Model.ROI import *
-=======
 from PyQt5 import QtGui, QtCore
->>>>>>> 53d54923
 
 
 # Convert the pixel data in every image dataset
