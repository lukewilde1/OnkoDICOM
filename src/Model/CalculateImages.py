--- conflicted
+++ resolved
@@ -69,11 +69,7 @@
     np_pixels[np_pixels > 255] = 255
     np_pixels = np_pixels.astype(np.int8)
 
-<<<<<<< HEAD
-    # Convert numpy array data to qimage for pyqt5
-=======
     # Convert numpy array data to QImage for PySide6
->>>>>>> df210f72
     qimage = QtGui.QImage(
         np_pixels, np_pixels.shape[1], np_pixels.shape[0],
         QtGui.QImage.Format_Indexed8)
@@ -82,13 +78,10 @@
     return pixmap
 
 
-<<<<<<< HEAD
-def get_pixmaps(pixel_array, window, level, aspect):
-=======
 def get_pixmaps(pixel_array, window, level, pixmap_aspect):
->>>>>>> df210f72
     """
     Get a dictionary of pixmaps.
+
     :param pixel_array: A list of converted pixel arrays
     :param window: Window width of windowing function
     :param level: Level value of windowing function
@@ -103,15 +96,9 @@
     dict_pixmaps_coronal = {}
     dict_pixmaps_sagittal = {}
 
-<<<<<<< HEAD
-    axial_width, axial_height = scaled_size(pixel_array_3d.shape[1]*aspect["axial"], pixel_array_3d.shape[2])
-    coronal_width, coronal_height = scaled_size(pixel_array_3d.shape[1], pixel_array_3d.shape[0] * aspect["coronal"])
-    sagittal_width, sagittal_height = scaled_size(pixel_array_3d.shape[2] * aspect["sagittal"], pixel_array_3d.shape[0])
-=======
     axial_width, axial_height = scaled_size(pixel_array_3d.shape[1]*pixmap_aspect["axial"], pixel_array_3d.shape[2])
     coronal_width, coronal_height = scaled_size(pixel_array_3d.shape[1], pixel_array_3d.shape[0] * pixmap_aspect["coronal"])
     sagittal_width, sagittal_height = scaled_size(pixel_array_3d.shape[2] * pixmap_aspect["sagittal"], pixel_array_3d.shape[0])
->>>>>>> df210f72
 
     for i in range(pixel_array_3d.shape[0]):
         dict_pixmaps_axial[i] = scaled_pixmap(pixel_array_3d[i, :, :], window, level, axial_width, axial_height)
@@ -125,17 +112,9 @@
 
 def scaled_size(width, height):
     if width > height:
-<<<<<<< HEAD
-        height = 512/width*height
-        width = 512
-    else:
-        width = 512/height*width
-        height = 512
-=======
         height = constant.DEFAULT_WINDOW_SIZE/width*height
         width = constant.DEFAULT_WINDOW_SIZE
     else:
         width = constant.DEFAULT_WINDOW_SIZE/height*width
         height = constant.DEFAULT_WINDOW_SIZE
->>>>>>> df210f72
     return width, height