--- conflicted
+++ resolved
@@ -316,28 +316,18 @@
         """
         Function triggered when the Transect button is pressed from the menu.
         """
-<<<<<<< HEAD
         if self.is_four_view:
             view = self.__main_page.dicom_view_axial.view
-            id = self.__main_page.dicom_view_axial.slider.value()
+            slider_id = self.__main_page.dicom_view_axial.slider.value()
         else:
             view = self.__main_page.dicom_single_view.view
-            id = self.__main_page.dicom_single_view.slider.value()
-        dt = self.patient_dict_container.dataset[id]
-        rowS = dt.PixelSpacing[0]
-        colS = dt.PixelSpacing[1]
-        dt.convert_pixel_data()
-        pixmap = self.patient_dict_container.get("pixmaps_axial")[id]
-        self.__main_page.call_class.runTransect(
-=======
-        slider_id = self.__main_page.dicom_view.slider.value()
+            slider_id = self.__main_page.dicom_single_view.slider.value()
         dt = self.patient_dict_container.dataset[slider_id]
         row_s = dt.PixelSpacing[0]
         col_s = dt.PixelSpacing[1]
         dt.convert_pixel_data()
-        pixmap = self.patient_dict_container.get("pixmaps")[slider_id]
+        pixmap = self.patient_dict_container.get("pixmaps_axial")[slider_id]
         self.__main_page.call_class.run_transect(
->>>>>>> a881d5cb
             self.__main_page,
             view,
             pixmap,
