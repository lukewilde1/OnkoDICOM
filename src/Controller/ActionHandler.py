--- conflicted
+++ resolved
@@ -73,11 +73,7 @@
         self.action_zoom_out.setIcon(self.icon_zoom_out)
         self.action_zoom_out.setIconVisibleInMenu(True)
         self.action_zoom_out.setText("Zoom Out")
-<<<<<<< HEAD
-        self.action_zoom_out.triggered.connect(self.__main_page.dicom_view_single.zoom_out)
-=======
         self.action_zoom_out.triggered.connect(self.__main_page.zoom_out)
->>>>>>> 1e95ac4e
 
         # Zoom In Action
         self.icon_zoom_in = QtGui.QIcon()
@@ -90,11 +86,7 @@
         self.action_zoom_in.setIcon(self.icon_zoom_in)
         self.action_zoom_in.setIconVisibleInMenu(True)
         self.action_zoom_in.setText("Zoom In")
-<<<<<<< HEAD
-        self.action_zoom_in.triggered.connect(self.__main_page.dicom_view_single.zoom_in)
-=======
         self.action_zoom_in.triggered.connect(self.__main_page.zoom_in)
->>>>>>> 1e95ac4e
 
         # Transect Action
         self.icon_transect = QtGui.QIcon()
@@ -122,7 +114,7 @@
         self.action_add_ons.setText("Add-On Options")
         self.action_add_ons.triggered.connect(self.add_on_options_handler)
 
-        # Switch to Axial View Action
+        # Switch to Single View Action
         self.icon_one_view = QtGui.QIcon()
         self.icon_one_view.addPixmap(
             QtGui.QPixmap(resource_path("res/images/btn-icons/axial_view_purple_icon.png")),
