import os
import platform
import threading

import matplotlib.pylab as plt
<<<<<<< HEAD
from PySide6 import QtWidgets, QtCore, QtGui

=======
import numpy as np
from PyQt5 import QtWidgets, QtCore, QtGui
>>>>>>> 6ab8f243
from matplotlib.backends.backend_qt5agg import FigureCanvasQTAgg as FigureCanvas

from src.Controller.PathHandler import resource_path
from src.Model import ImageLoading
from src.Model.CalculateDVHs import dvh2csv
from src.Model.PatientDictContainer import PatientDictContainer
from src.Model.Worker import Worker


class DVHTab(QtWidgets.QWidget):

    def __init__(self):
        QtWidgets.QWidget.__init__(self)
        self.patient_dict_container = PatientDictContainer()
        self.dvh_calculated = self.patient_dict_container.has_attribute("raw_dvh")

        self.raw_dvh = None
        self.dvh_x_y = None
        self.plot = None

        self.selected_rois = self.patient_dict_container.get("selected_rois")

        self.dvh_tab_layout = QtWidgets.QVBoxLayout()

        # Construct the layout based on whether or not the DVH has already been calculated.
        if self.dvh_calculated:
            self.init_layout_dvh()
        else:
            self.init_layout_no_dvh()

        self.setLayout(self.dvh_tab_layout)

    def init_layout_dvh(self):
        self.raw_dvh = self.patient_dict_container.get("raw_dvh")
        self.dvh_x_y = self.patient_dict_container.get("dvh_x_y")

        self.plot = self.plot_dvh()
        widget_plot = FigureCanvas(self.plot)

        button_export = QtWidgets.QPushButton("Export DVH")
        button_export.clicked.connect(self.export_csv)

        self.dvh_tab_layout.setAlignment(QtCore.Qt.Alignment())
        self.dvh_tab_layout.addWidget(widget_plot)
        self.dvh_tab_layout.addWidget(button_export, QtCore.Qt.AlignRight | QtCore.Qt.AlignRight)

    def init_layout_no_dvh(self):
        button_calc_dvh = QtWidgets.QPushButton("Calculate DVH")
        button_calc_dvh.clicked.connect(self.prompt_calc_dvh)

        self.dvh_tab_layout.setAlignment(QtCore.Qt.AlignCenter | QtCore.Qt.AlignCenter)
        self.dvh_tab_layout.addWidget(button_calc_dvh)

    def clear_layout(self):
        for i in reversed(range(self.dvh_tab_layout.count())):
            self.dvh_tab_layout.itemAt(i).widget().setParent(None)

    def plot_dvh(self):
        """
        :return: DVH plot using Matplotlib library.
        """

        # Initialisation of the plots
        fig, ax = plt.subplots()
        fig.subplots_adjust(0.1, 0.15, 1, 1)
        # Maximum value for x axis
        max_xlim = 0

        # Plot for all the ROIs selected in the left column of the window
        for roi in self.selected_rois:
            dvh = self.raw_dvh[int(roi)]

            # Plot only the ROIs whose volume is non equal to 0
            if dvh.volume != 0:
                # Bincenters, obtained from the dvh object, give the x axis values
                # (Doses originally in Gy unit)
                bincenters = self.dvh_x_y[roi]['bincenters']
                # print(self.dvh_x_y[roi])

                # Counts, obtained from the dvh object, give the y axis values
                # (values between 0 and dvh.volume)
                counts = self.dvh_x_y[roi]['counts']

                # Color of the line is the same as the color shown in the left column of the window
                color = self.patient_dict_container.get("roi_color_dict")[roi]
                color_R = color.red() / 255
                color_G = color.green() / 255
                color_B = color.blue() / 255

                plt.plot(100 * bincenters,
                         100 * counts / dvh.volume,
                         label=dvh.name,
                         color=[color_R, color_G, color_B])

                # Update the maximum value for x axis (usually different between ROIs)
                if (100 * bincenters[-1]) > max_xlim:
                    max_xlim = 100 * bincenters[-1]

                plt.xlabel('Dose [%s]' % 'cGy')
                plt.ylabel('Volume [%s]' % '%')
                if dvh.name:
                    plt.legend(loc='lower center', bbox_to_anchor=(0, 1, 5, 5))

        # Set the range values for x and y axis
        ax.set_ylim([0, 105])
        ax.set_xlim([0, max_xlim + 3])

        # Create the grids on the plot
        major_ticks_y = np.arange(0, 105, 20)
        minor_ticks_y = np.arange(0, 105, 5)
        major_ticks_x = np.arange(0, max_xlim + 250, 1000)
        minor_ticks_x = np.arange(0, max_xlim + 250, 250)
        ax.set_xticks(major_ticks_x)
        ax.set_xticks(minor_ticks_x, minor=True)
        ax.set_yticks(major_ticks_y)
        ax.set_yticks(minor_ticks_y, minor=True)
        ax.grid(which='minor', alpha=0.2)
        ax.grid(which='major', alpha=0.5)

        # Add the legend at the bottom left of the graph
        if len(self.selected_rois) != 0:
            ax.legend(loc='upper left', bbox_to_anchor=(-0.1, -0.15), ncol=4)

        plt.subplots_adjust(bottom=0.3)

        return fig

    def prompt_calc_dvh(self):
        choice = QtWidgets.QMessageBox.question(self, "Calculate DVHs?", "Would you like to calculate DVHs? This may"
                                                                         " take up to several minutes on some systems.",
                                                QtWidgets.QMessageBox.Yes | QtWidgets.QMessageBox.No)

        if choice == QtWidgets.QMessageBox.Yes:
            progress_window = CalculateDVHProgressWindow(self, QtCore.Qt.WindowTitleHint | QtCore.Qt.WindowCloseButtonHint)
            progress_window.signal_dvh_calculated.connect(self.dvh_calculation_finished)
            progress_window.exec_()

    def dvh_calculation_finished(self):
        # Clear the screen
        self.clear_layout()
        self.dvh_calculated = True
        self.init_layout_dvh()

    def update_plot(self):
        if self.dvh_calculated:
            # Get new list of selected rois that have DVHs calculated
            self.selected_rois = [roi for roi in self.patient_dict_container.get("selected_rois")
                                  if roi in self.raw_dvh.keys()]

            # Clear the current layout
            self.clear_layout()

            # If the DVH has become outdated, show the user an indicator advising them such.
            if self.patient_dict_container.get("dvh_outdated"):
                self.display_outdated_indicator()

            # Re-draw the plot and add to layout
            self.init_layout_dvh()

    def export_csv(self):
        path = self.patient_dict_container.path
        basic_info = self.patient_dict_container.get("basic_info")
        if not os.path.isdir(path + '/CSV'):
            os.mkdir(path + '/CSV')
        dvh2csv(self.raw_dvh,
                path + "/CSV/",
                'DVH_' + basic_info['id'],
                basic_info['id'])
        save_reply = QtWidgets.QMessageBox.information(self, "Message",
                                                      "The DVH Data was saved successfully in your directory!",
                                                      QtWidgets.QMessageBox.Ok)

    def display_outdated_indicator(self):
        self.modified_indicator_widget = QtWidgets.QWidget()
        self.modified_indicator_widget.setContentsMargins(8, 5, 8, 5)
        # self.modified_indicator_widget.setFixedHeight(35)
        modified_indicator_layout = QtWidgets.QHBoxLayout()
        modified_indicator_layout.setAlignment(QtCore.Qt.AlignLeft | QtCore.Qt.AlignLeft)

        modified_indicator_icon = QtWidgets.QLabel()
        modified_indicator_icon.setPixmap(QtGui.QPixmap(resource_path("src/res/images/btn-icons/alert_icon.png")))
        modified_indicator_layout.addWidget(modified_indicator_icon)

        modified_indicator_text = QtWidgets.QLabel("Contours have been modified since DVH calculation. Some DVHs may "
                                                   "now be out of date.")
        modified_indicator_text.setStyleSheet("color: red")
        modified_indicator_layout.addWidget(modified_indicator_text)

        self.modified_indicator_widget.setLayout(modified_indicator_layout)

        self.dvh_tab_layout.addWidget(self.modified_indicator_widget, QtCore.Qt.AlignTop | QtCore.Qt.AlignTop)


class CalculateDVHProgressWindow(QtWidgets.QDialog):

    signal_dvh_calculated = QtCore.Signal()

    def __init__(self, *args, **kwargs):
        super(CalculateDVHProgressWindow, self).__init__(*args, **kwargs)
        layout = QtWidgets.QVBoxLayout()
        text = QtWidgets.QLabel("Calculating DVHs... (This may take several minutes)")
        layout.addWidget(text)
        self.setWindowTitle("Please wait...")
        self.setLayout(layout)

        self.threadpool = QtCore.QThreadPool()
        self.patient_dict_container = PatientDictContainer()

        dataset_rtss = self.patient_dict_container.dataset["rtss"]
        dataset_rtdose = self.patient_dict_container.dataset["rtdose"]
        rois = self.patient_dict_container.get("rois")

        dict_thickness = ImageLoading.get_thickness_dict(dataset_rtss, self.patient_dict_container.dataset)

        interrupt_flag = threading.Event()
        fork_safe_platforms = ['Linux']
        if platform.system() in fork_safe_platforms:
            worker = Worker(ImageLoading.multi_calc_dvh, dataset_rtss, dataset_rtdose, rois, dict_thickness)
        else:
            worker = Worker(ImageLoading.calc_dvhs, dataset_rtss, dataset_rtdose, rois, dict_thickness, interrupt_flag)

        worker.signals.result.connect(self.dvh_calculated)

        self.threadpool.start(worker)

    def dvh_calculated(self, result):
        dvh_x_y = ImageLoading.converge_to_0_dvh(result)
        self.patient_dict_container.set("raw_dvh", result)
        self.patient_dict_container.set("dvh_x_y", dvh_x_y)
        self.signal_dvh_calculated.emit()
        self.close()<|MERGE_RESOLUTION|>--- conflicted
+++ resolved
@@ -1,15 +1,10 @@
 import os
 import platform
 import threading
+import numpy as np
 
 import matplotlib.pylab as plt
-<<<<<<< HEAD
 from PySide6 import QtWidgets, QtCore, QtGui
-
-=======
-import numpy as np
-from PyQt5 import QtWidgets, QtCore, QtGui
->>>>>>> 6ab8f243
 from matplotlib.backends.backend_qt5agg import FigureCanvasQTAgg as FigureCanvas
 
 from src.Controller.PathHandler import resource_path
