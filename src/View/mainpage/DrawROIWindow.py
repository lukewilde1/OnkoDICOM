--- conflicted
+++ resolved
@@ -449,13 +449,8 @@
             self.image_slice_number_line_edit.setText(str(self.current_slice + 1))
             self.dicom_view.update_view()
 
-<<<<<<< HEAD
-    def on_forward_clicked(self):
+    def onForwardClicked(self):
         pixmaps = self.patient_dict_container.get("pixmaps_axial")
-=======
-    def onForwardClicked(self):
-        pixmaps = self.patient_dict_container.get("pixmaps")
->>>>>>> c559aa13
         total_slices = len(pixmaps)
 
         self.backward_pressed = False
