--- conflicted
+++ resolved
@@ -738,10 +738,6 @@
     def set_selected_roi_name(self, roi_name):
         self.ROI_name = roi_name
         self.roi_name_line_edit.setText(self.ROI_name)
-<<<<<<< HEAD
-=======
-
->>>>>>> 192d1f03
 
 #####################################################################################################################
 #                                                                                                                   #
@@ -873,17 +869,10 @@
             pixel_array is a 2-Dimensional array containing all pixel coordinates of the q_image. 
             pixel_array[x][y] will return the density of the pixel
             """
-<<<<<<< HEAD
-
             z_coord = int(data_set.SliceLocation)
             self.pixel_array = data_set._pixel_array
             self.q_image = self.img.toImage()
 
-=======
-            z_coord = int(data_set.SliceLocation)
-            self.pixel_array = data_set._pixel_array
-            self.q_image = self.img.toImage()
->>>>>>> 192d1f03
             for x_coord in range(512):
                 for y_coord in range(512):
                     if (self.pixel_array[x_coord][y_coord] >= self.min_pixel) and (
