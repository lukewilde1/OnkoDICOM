--- conflicted
+++ resolved
@@ -85,7 +85,6 @@
         self.scene = QtWidgets.QGraphicsScene()
         self.scene.addItem(label)
 
-<<<<<<< HEAD
     def draw_roi_polygons(self, roi_id, polygons):
         """
         Draw ROI polygons on the image slice
@@ -106,13 +105,12 @@
             stream.close()
         roi_opacity = int((roi_opacity / 100) * 255)
         color.setAlpha(roi_opacity)
-        pen = self.get_qpen(color, roi_line, line_width)
+        pen_color = QtGui.QColor(color.red(), color.green(), color.blue())
+        pen = self.get_qpen(pen_color, roi_line, line_width)
         for i in range(len(polygons)):
             self.scene.addPolygon(polygons[i], pen, QtGui.QBrush(color))
 
-=======
->>>>>>> b15c0e12
-    def get_qpen(self, color, style=1, widthF=1):
+    def get_qpen(self, color, style=1, widthF=1.):
         """
         The color and style for ROI structure and isodose display.
         :param color:
