--- conflicted
+++ resolved
@@ -11,15 +11,8 @@
 
 class DicomView(QtWidgets.QWidget):
 
-<<<<<<< HEAD
-    def __init__(self, roi_color=None, iso_color=None, slice_view="axial", format_metadata=True, cut_line_color=None):
-=======
-    def __init__(self, roi_color=None, iso_color=None, slice_view="axial", metadata_formatted=False):
-        """
-        metadata_formatted: whether the metadata needs to be formatted (only metadata
-        in the four view need to be formatted)
-        """
->>>>>>> e5400493
+    def __init__(self, roi_color=None, iso_color=None, slice_view="axial", metadata_formatted=False,
+                 cut_line_color=None):
         QtWidgets.QWidget.__init__(self)
         self.patient_dict_container = PatientDictContainer()
         self.iso_color = iso_color
